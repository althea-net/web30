//! Byte-order safe and lightweight Web3 client.
//!
//! Rust-web3 has its problems because it uses ethereum-types which does not
//! work on big endian. We can do better than that just crafting our own
//! JSONRPC requests.
//!
use crate::jsonrpc::client::HttpClient;
use crate::jsonrpc::error::Web3Error;
use crate::types::{Block, Log, NewFilter, SyncingStatus, TransactionRequest, TransactionResponse};
use crate::types::{ConciseBlock, ConciseXdaiBlock, Data, SendTxOption, XdaiBlock};
use clarity::utils::bytes_to_hex_str;
use clarity::{Address, PrivateKey, Transaction};
use num::ToPrimitive;
use num256::Uint256;
use std::cmp::max;
use std::{cmp::min, time::Duration};
use std::{sync::Arc, time::Instant};
use tokio::time::sleep as delay_for;

/// An instance of Web3Client.
#[derive(Clone)]
pub struct Web3 {
    url: String,
    jsonrpc_client: Arc<HttpClient>,
    timeout: Duration,
}

impl Web3 {
    pub fn new(url: &str, timeout: Duration) -> Self {
        Self {
            jsonrpc_client: Arc::new(HttpClient::new(url)),
            timeout,
            url: url.to_string(),
        }
    }

    pub fn get_timeout(&self) -> Duration {
        self.timeout
    }

    pub fn get_url(&self) -> String {
        self.url.clone()
    }

    pub async fn eth_accounts(&self) -> Result<Vec<Address>, Web3Error> {
        self.jsonrpc_client
            .request_method("eth_accounts", Vec::<String>::new(), self.timeout)
            .await
    }

    /// Returns the EIP155 chain ID used for transaction signing at the current best block. Null is returned if not available.
    pub async fn eth_chainid(&self) -> Result<Option<Uint256>, Web3Error> {
        let ret: Result<Uint256, Web3Error> = self
            .jsonrpc_client
            .request_method("eth_chainId", Vec::<String>::new(), self.timeout)
            .await;

        Ok(Some(ret?))
    }

    pub async fn net_version(&self) -> Result<u64, Web3Error> {
        let ret: Result<String, Web3Error> = self
            .jsonrpc_client
            .request_method("net_version", Vec::<String>::new(), self.timeout)
            .await;
        Ok(ret?.parse()?)
    }

    pub async fn eth_new_filter(&self, new_filter: NewFilter) -> Result<Uint256, Web3Error> {
        self.jsonrpc_client
            .request_method("eth_newFilter", vec![new_filter], self.timeout)
            .await
    }

    pub async fn eth_get_filter_changes(&self, filter_id: Uint256) -> Result<Vec<Log>, Web3Error> {
        self.jsonrpc_client
            .request_method(
                "eth_getFilterChanges",
                vec![format!("{:#x}", filter_id.clone())],
                self.timeout,
            )
            .await
    }

    pub async fn eth_uninstall_filter(&self, filter_id: Uint256) -> Result<bool, Web3Error> {
        self.jsonrpc_client
            .request_method(
                "eth_uninstallFilter",
                vec![format!("{:#x}", filter_id.clone())],
                self.timeout,
            )
            .await
    }

    pub async fn eth_get_logs(&self, new_filter: NewFilter) -> Result<Vec<Log>, Web3Error> {
        self.jsonrpc_client
            .request_method("eth_getLogs", vec![new_filter], self.timeout)
            .await
    }

    pub async fn eth_get_transaction_count(&self, address: Address) -> Result<Uint256, Web3Error> {
        //check if the node is still syncing
        match self.eth_syncing().await? {
            false => {
                self.jsonrpc_client
                    .request_method(
                        "eth_getTransactionCount",
                        vec![address.to_string(), "latest".to_string()],
                        self.timeout,
                    )
                    .await
            }
            true => Err(Web3Error::SyncingNode(
                "Cannot perform eth_getTransactionCount".to_string(),
            )),
        }
    }

    /// Get the median gas price over the last 10 blocks. This function does not
    /// simply wrap eth_gasPrice, in post London chains it also requests the base
    /// gas from the previous block and prevents the use of a lower value
    pub async fn eth_gas_price(&self) -> Result<Uint256, Web3Error> {
        match self.eth_syncing().await? {
            false => {
                let median_gas = self
                    .jsonrpc_client
                    .request_method("eth_gasPrice", Vec::<String>::new(), self.timeout)
                    .await?;
                if let Some(gas) = self.get_base_fee_per_gas().await? {
                    Ok(gas)
                } else {
                    Ok(median_gas)
                }
            }
            _ => Err(Web3Error::SyncingNode(
                "Cannot perform eth_gas_price".to_string(),
            )),
        }
    }

    pub async fn eth_estimate_gas(
        &self,
        transaction: TransactionRequest,
    ) -> Result<Uint256, Web3Error> {
        if let Ok(true) = self.eth_syncing().await {
            warn!("Eth Node is still syncing, request may not work if block is not synced");
        }

        self.jsonrpc_client
            .request_method("eth_estimateGas", vec![transaction], self.timeout)
            .await
    }

    pub async fn eth_get_balance(&self, address: Address) -> Result<Uint256, Web3Error> {
        //check if the node is still syncing
        match self.eth_syncing().await? {
            false => {
                self.jsonrpc_client
                    .request_method(
                        "eth_getBalance",
                        vec![address.to_string(), "latest".to_string()],
                        self.timeout,
                    )
                    .await
            }
            true => Err(Web3Error::SyncingNode(
                "Cannot perform eth_getBalance".to_string(),
            )),
        }
    }

    /// Returns a bool indicating whether our eth node is currently syncing or not
    pub async fn eth_syncing(&self) -> Result<bool, Web3Error> {
        let res: SyncingStatus = self
            .jsonrpc_client
            .request_method("eth_syncing", Vec::<String>::new(), self.timeout)
            .await?;
        match res {
            SyncingStatus::Syncing { .. } => Ok(true),
            SyncingStatus::NotSyncing(..) => Ok(false),
        }
    }

    pub async fn eth_send_transaction(
        &self,
        transactions: Vec<TransactionRequest>,
    ) -> Result<Uint256, Web3Error> {
        self.jsonrpc_client
            .request_method("eth_sendTransaction", transactions, self.timeout)
            .await
    }

    pub async fn eth_call(&self, transaction: TransactionRequest) -> Result<Data, Web3Error> {
        //syncing check
        match self.eth_syncing().await? {
            false => {
                self.jsonrpc_client
                    .request_method("eth_call", (transaction, "latest"), self.timeout)
                    .await
            }
            true => Err(Web3Error::SyncingNode(
                "Cannot perform eth_call".to_string(),
            )),
        }
    }

    pub async fn eth_call_at_height(
        &self,
        transaction: TransactionRequest,
        block: Uint256,
    ) -> Result<Data, Web3Error> {
        let latest_known_block = self.eth_synced_block_number().await?;
        if block <= latest_known_block {
            self.jsonrpc_client
                .request_method("eth_call", (transaction, block), self.timeout)
                .await
        } else if self.eth_syncing().await? {
            Err(Web3Error::SyncingNode(
                "Cannot perform eth_call_at_height".to_string(),
            ))
        } else {
            //Invalid block number
            Err(Web3Error::BadInput(
                "Cannot perform eth_call_at_height, block number invalid".to_string(),
            ))
        }
    }

    /// Retrieves the latest synced block number regardless of state of eth node
    pub async fn eth_synced_block_number(&self) -> Result<Uint256, Web3Error> {
        self.jsonrpc_client
            .request_method("eth_blockNumber", Vec::<String>::new(), self.timeout)
            .await
    }

    pub async fn eth_block_number(&self) -> Result<Uint256, Web3Error> {
        match self.eth_syncing().await? {
            false => self.eth_synced_block_number().await,
            true => Err(Web3Error::SyncingNode(
                "Cannot perform eth_block_number".to_string(),
            )),
        }
    }

    pub async fn eth_get_block_by_number(&self, block_number: Uint256) -> Result<Block, Web3Error> {
        let latest_known_block = self.eth_synced_block_number().await?;
        if block_number <= latest_known_block {
            self.jsonrpc_client
                .request_method(
                    "eth_getBlockByNumber",
                    (format!("{:#x}", block_number), true),
                    self.timeout,
                )
                .await
        } else if self.eth_syncing().await? {
            Err(Web3Error::SyncingNode(
                "Cannot perform eth_get_block_by_number".to_string(),
            ))
        } else {
            Err(Web3Error::BadInput(
                "Cannot perform eth_get_block_by_number, block number invalid".to_string(),
            ))
        }
    }

    pub async fn xdai_get_block_by_number(
        &self,
        block_number: Uint256,
    ) -> Result<XdaiBlock, Web3Error> {
        let latest_known_block = self.eth_synced_block_number().await?;
        if block_number <= latest_known_block {
            self.jsonrpc_client
                .request_method(
                    "eth_getBlockByNumber",
                    (format!("{:#x}", block_number), true),
                    self.timeout,
                )
                .await
        } else if self.eth_syncing().await? {
            Err(Web3Error::SyncingNode(
                "Cannot perform xdai_get_block_by_number".to_string(),
            ))
        } else {
            Err(Web3Error::BadInput(
                "Cannot perform xdai_get_block_by_number, block number invalid".to_string(),
            ))
        }
    }

    pub async fn eth_get_concise_block_by_number(
        &self,
        block_number: Uint256,
    ) -> Result<ConciseBlock, Web3Error> {
        let latest_known_block = self.eth_synced_block_number().await?;
        if block_number <= latest_known_block {
            self.jsonrpc_client
                .request_method(
                    "eth_getBlockByNumber",
                    (format!("{:#x}", block_number), false),
                    self.timeout,
                )
                .await
        } else if self.eth_syncing().await? {
            Err(Web3Error::SyncingNode(
                "Cannot perform eth_get_concise_block_by_number".to_string(),
            ))
        } else {
            Err(Web3Error::BadInput(
                "Cannot perform eth_get_concise_block_by_number, block number invalid".to_string(),
            ))
        }
    }

    pub async fn xdai_get_concise_block_by_number(
        &self,
        block_number: Uint256,
    ) -> Result<ConciseXdaiBlock, Web3Error> {
        let latest_known_block = self.eth_synced_block_number().await?;
        if block_number <= latest_known_block {
            self.jsonrpc_client
                .request_method(
                    "eth_getBlockByNumber",
                    (format!("{:#x}", block_number), false),
                    self.timeout,
                )
                .await
        } else if self.eth_syncing().await? {
            Err(Web3Error::SyncingNode(
                "Cannot perform xdai_get_concise_block_by_number".to_string(),
            ))
        } else {
            Err(Web3Error::BadInput(
                "Cannot perform xdai_get_concise_block_by_number, block number invalid".to_string(),
            ))
        }
    }

    pub async fn eth_get_latest_block(&self) -> Result<ConciseBlock, Web3Error> {
        match self.eth_syncing().await? {
            false => {
                self.jsonrpc_client
                    .request_method("eth_getBlockByNumber", ("latest", false), self.timeout)
                    .await
            }
            _ => Err(Web3Error::SyncingNode(
                "Cannot perform eth_get_latest_block".to_string(),
            )),
        }
    }

    pub async fn xdai_get_latest_block(&self) -> Result<ConciseXdaiBlock, Web3Error> {
        match self.eth_syncing().await? {
            false => {
                self.jsonrpc_client
                    .request_method("eth_getBlockByNumber", ("latest", false), self.timeout)
                    .await
            }
            _ => Err(Web3Error::SyncingNode(
                "Cannot perform xdai_get_latest_block".to_string(),
            )),
        }
    }

    pub async fn eth_get_latest_block_full(&self) -> Result<Block, Web3Error> {
        match self.eth_syncing().await? {
            false => {
                self.jsonrpc_client
                    .request_method("eth_getBlockByNumber", ("latest", true), self.timeout)
                    .await
            }
            _ => Err(Web3Error::SyncingNode(
                "Cannot perform eth_get_latest_block".to_string(),
            )),
        }
    }

    pub async fn xdai_get_latest_block_full(&self) -> Result<XdaiBlock, Web3Error> {
        match self.eth_syncing().await? {
            false => {
                self.jsonrpc_client
                    .request_method("eth_getBlockByNumber", ("latest", true), self.timeout)
                    .await
            }
            _ => Err(Web3Error::SyncingNode(
                "Cannot perform xdai_get_latest_block".to_string(),
            )),
        }
    }

    pub async fn eth_send_raw_transaction(&self, data: Vec<u8>) -> Result<Uint256, Web3Error> {
        self.jsonrpc_client
            .request_method(
                "eth_sendRawTransaction",
                vec![format!("0x{}", bytes_to_hex_str(&data))],
                self.timeout,
            )
            .await
    }

    pub async fn eth_get_transaction_by_hash(
        &self,
        hash: Uint256,
    ) -> Result<Option<TransactionResponse>, Web3Error> {
        if let Ok(true) = self.eth_syncing().await {
            warn!("Eth node is currently syncing, eth_get_transaction_by_hash may not work if transaction is not synced");
        }

        self.jsonrpc_client
            .request_method(
                "eth_getTransactionByHash",
                // XXX: Technically it doesn't need to be Uint256, but since send_raw_transaction is
                // returning it we'll keep it consistent.
                vec![format!("{:#066x}", hash)],
                self.timeout,
            )
            .await
    }

    pub async fn evm_snapshot(&self) -> Result<Uint256, Web3Error> {
        self.jsonrpc_client
            .request_method("evm_snapshot", Vec::<String>::new(), self.timeout)
            .await
    }

    pub async fn evm_revert(&self, snapshot_id: Uint256) -> Result<Uint256, Web3Error> {
        self.jsonrpc_client
            .request_method(
                "evm_revert",
                vec![format!("{:#066x}", snapshot_id)],
                self.timeout,
            )
            .await
    }

    /// Sends a transaction which changes blockchain state.
    /// `options` takes a vector of `SendTxOption` for configuration
    /// unlike the lower level eth_send_transaction() this call builds
    /// the transaction abstracting away details like chain id, gas,
    /// and network id.
    /// WARNING: you must specify networkID in situations where a single
    /// node is operating no more than one chain. Otherwise it is possible
    /// for the full node to trick the client into signing transactions
    /// on unintended chains potentially to their benefit
    pub async fn send_transaction(
        &self,
        to_address: Address,
        data: Vec<u8>,
        value: Uint256,
        own_address: Address,
        secret: &PrivateKey,
        options: Vec<SendTxOption>,
    ) -> Result<Uint256, Web3Error> {
        let mut gas_price = None;
        let mut gas_price_multiplier = 1f32;
        let mut gas_limit_multiplier = 1f32;
        let mut gas_limit = None;
        let mut network_id = None;
        let our_balance = self.eth_get_balance(own_address).await?;
        let mut nonce = self.eth_get_transaction_count(own_address).await?;

        for option in options {
            match option {
                SendTxOption::GasPrice(gp) => gas_price = Some(gp),
                SendTxOption::GasPriceMultiplier(gpm) => gas_price_multiplier = gpm,
                SendTxOption::GasLimitMultiplier(glm) => gas_limit_multiplier = glm,
                SendTxOption::GasLimit(gl) => gas_limit = Some(gl),
                SendTxOption::NetworkId(ni) => network_id = Some(ni),
                SendTxOption::Nonce(n) => nonce = n,
            }
        }

        let mut gas_price = if let Some(gp) = gas_price {
            gp
        } else {
            let gas_price = self.eth_gas_price().await?;
            let f32_gas = gas_price.to_u128();
            if let Some(v) = f32_gas {
                // convert to f32, multiply, then convert back, this
                // will be lossy but you want an exact price you can set it
                ((v as f32 * gas_price_multiplier) as u128).into()
            } else {
                // gas price is insanely high, best effort rounding
                // perhaps we should panic here
                gas_price * (gas_price_multiplier.round() as u128).into()
            }
        };

        let mut gas_limit = if let Some(gl) = gas_limit {
            gl
        } else {
            let gas = self
                .simulated_gas_price_and_limit(our_balance.clone())
                .await?;
            self.eth_estimate_gas(TransactionRequest {
                from: Some(own_address),
                to: to_address,
                nonce: Some(nonce.clone().into()),
                gas_price: Some(gas.price.into()),
                gas: Some(gas.limit.into()),
                value: Some(value.clone().into()),
                data: Some(data.clone().into()),
            })
            .await?
        };

        // multiply limit by gasLimitMultiplier
        let gas_limit_128 = gas_limit.to_u128();
        if let Some(v) = gas_limit_128 {
            gas_limit = ((v as f32 * gas_limit_multiplier) as u128).into()
        } else {
            gas_limit *= (gas_limit_multiplier.round() as u128).into()
        }

        let network_id = if let Some(ni) = network_id {
            ni
        } else {
            self.net_version().await?
        };

        // this is an edge case where we are about to send a transaction that can't possibly
        // be valid, we simply don't have the the funds to pay the full gas amount we are promising
        // this segment computes either the highest valid gas price we can pay or in the post-london
        // chain case errors if we can't meet the minimum fee
        if gas_price.clone() * gas_limit.clone() > our_balance {
            let base_fee_per_gas = self.get_base_fee_per_gas().await?;
            if let Some(base_fee_per_gas) = base_fee_per_gas {
                if base_fee_per_gas.clone() * gas_limit.clone() > our_balance {
                    return Err(Web3Error::InsufficientGas {
                        balance: our_balance,
                        base_gas: base_fee_per_gas,
                        gas_required: gas_limit,
                    });
                }
            }
            // this will give some value >= base_fee_per_gas * gas_limit
            // in post-london and some non zero value in pre-london
            gas_price = our_balance / gas_limit.clone();
        }

        let transaction = Transaction {
            to: to_address,
            nonce,
            gas_price,
            gas_limit,
            value,
            data,
            signature: None,
        };

        let transaction = transaction.sign(secret, Some(network_id));

        self.eth_send_raw_transaction(
            transaction
                .to_bytes()
                .expect("transaction.to_bytes() failed"),
        )
        .await
    }

    /// Simulates an Ethereum contract call by making a fake transaction and sending it to a special endpoint
    /// this code is executed exactly as if it where an actual transaction executing. This can be used to execute
    /// both getter endpoints on Solidity contracts and to test actual executions. User beware, this function requires
    /// ETH in the caller address to run. Even if you're just trying to call a getter function and never need to actually
    /// run code this faithful simulation will fail if you have no ETH to pay for gas.
    ///
    /// In an attempt to maximize the amount of info you can get with this function gas is computed for you as the maximum
    /// possible value, if you need to get  gas estimation you should use `web3.eth_estimate_gas` instead.
    ///
    /// optionally this data can come from some historic block
    pub async fn simulate_transaction(
        &self,
        contract_address: Address,
        value: Uint256,
        data: Vec<u8>,
        own_address: Address,
        height: Option<Uint256>,
    ) -> Result<Vec<u8>, Web3Error> {
        let our_balance = self.eth_get_balance(own_address).await?;
        let nonce = self.eth_get_transaction_count(own_address).await?;

        let gas = self.simulated_gas_price_and_limit(our_balance).await?;
        let transaction = TransactionRequest {
            from: Some(own_address),
            to: contract_address,
            gas: Some(gas.limit.into()),
            nonce: Some(nonce.clone().into()),
            gas_price: Some(gas.price.into()),
            value: Some(value.clone().into()),
            data: Some(data.clone().into()),
        };

        match height {
            Some(height) => {
                let bytes = match self.eth_call_at_height(transaction, height).await {
                    Ok(val) => val,
                    Err(e) => return Err(e),
                };
                Ok(bytes.0)
            }
            None => {
                let bytes = match self.eth_call(transaction).await {
                    Ok(val) => val,
                    Err(e) => return Err(e),
                };
                Ok(bytes.0)
            }
        }
    }

    /// Waits for a transaction with the given hash to be included in a block
    /// it will wait for at most timeout time and optionally can wait for n
    /// blocks to have passed
    pub async fn wait_for_transaction(
        &self,
        tx_hash: Uint256,
        timeout: Duration,
        blocks_to_wait: Option<Uint256>,
    ) -> Result<TransactionResponse, Web3Error> {
        let start = Instant::now();
        loop {
            delay_for(Duration::from_secs(1)).await;
            match self.eth_get_transaction_by_hash(tx_hash.clone()).await {
                Ok(maybe_transaction) => {
                    if let Some(transaction) = maybe_transaction {
                        // if no wait time is specified and the tx is in a block return right away
                        if blocks_to_wait.clone().is_none() && transaction.block_number.is_some() {
                            return Ok(transaction);
                        }
                        // One the tx is in a block we start waiting here
                        else if let (Some(blocks_to_wait), Some(tx_block)) =
                            (blocks_to_wait.clone(), transaction.block_number.clone())
                        {
                            let current_block = self.eth_block_number().await?;
                            // we check for underflow, which is possible on testnets
                            if current_block > blocks_to_wait
                                && current_block - blocks_to_wait >= tx_block
                            {
                                return Ok(transaction);
                            }
                        }
                    }
                }
                Err(e) => return Err(e),
            }

            if Instant::now() - start > timeout {
                return Err(Web3Error::TransactionTimeout);
            }
        }
    }

    /// Geth and parity behave differently for the Estimate gas call or eth_call()
    /// Parity / OpenEthereum will allow you to specify no gas price
    /// and no gas amount the estimate gas call will then return the
    /// amount of gas the transaction would take. This is reasonable behavior
    /// from an endpoint that's supposed to let you estimate gas usage
    ///
    /// The gas price is of course irrelevant unless someone goes out of their
    /// way to design a contract that fails a low gas prices. Geth and Parity
    /// can't simulate an actual transaction market accurately.
    ///
    /// Geth on the other hand insists that you provide a gas price of at least
    /// 7 post London hardfork in order to respond. This seems to be because Geth
    /// simply tosses your transaction into the actual execution code, so no gas
    /// instantly fails.
    ///
    /// If this value is too low Geth will fail, if this value is higher than
    /// your balance Geth will once again fail. So Geth at this juncture won't
    /// tell you what the transaction would cost, just that you can't afford it.
    ///
    /// Max possible gas price is Uint 32 max, Geth will print warnings above 25mil
    /// gas, hardhat will error above 12.45 mil gas. So we select the minimum of these
    ///
    /// This function will navigate all these restrictions in order to give you the
    /// maximum valid gas possible for any simulated call
    async fn simulated_gas_price_and_limit(
        &self,
        balance: Uint256,
    ) -> Result<SimulatedGas, Web3Error> {
        const GAS_LIMIT: u128 = 12450000;
        let base_fee_per_gas = self.get_base_fee_per_gas().await?;
        let price = match base_fee_per_gas {
            // post London, multiply by two to prevent changing gas prices
            // from causing failure
            Some(base_gas) => base_gas,
            // pre London
            None => 1u8.into(),
        };
        let limit = min(GAS_LIMIT.into(), balance / price.clone());
        Ok(SimulatedGas { limit, price })
    }

    /// Navigates the block request process to properly identify the base fee no matter
    /// what network (xDai or ETH) is being used. Returns `None` if a pre-London fork
    /// network is in use and `Some(base_fee_per_gas)` if a post London network is in
    /// use
    async fn get_base_fee_per_gas(&self) -> Result<Option<Uint256>, Web3Error> {
        let eth = self.eth_get_latest_block().await;
        let xdai = self.xdai_get_latest_block().await;
        // we don't know what network we're on, so we request both blocks and
        // see which one succeeds. This could in theory be removed if we
        // combine the eth and xdai blocks or require some sort of flag on init
        // for the web30 struct
        match (eth, xdai) {
            // this case is confusing, I'm pretty sure, but not 100% sure that
            // it's impossible. That being said we better handle it just to be safe
            // if we have some polyglot block that is interpretable through both types
            // this entire section contains a lot of guesswork for cases that will probably
            // never happen
            (Ok(eth_block), Ok(xdai_block)) => {
                warn!("Found polyglot blocks! {:?} {:?}", eth_block, xdai_block);
                match (eth_block.base_fee_per_gas, xdai_block.base_fee_per_gas) {
                    // polyglot block, these values should be identical, but take the max
                    (Some(base_gas_a), Some(base_gas_b)) => Ok(Some(max(base_gas_a, base_gas_b))),
                    // this is event more crazy than a polyglot block, the field name is the same
                    // nevertheless we should take the value that exists
                    (Some(base_gas), None) | (None, Some(base_gas)) => Ok(Some(base_gas)),

                    (None, None) => Ok(None),
                }
            }
            (Err(_), Ok(block)) => Ok(block.base_fee_per_gas),
            (Ok(block), Err(_)) => Ok(block.base_fee_per_gas),
            // if both error it's probably the same error so lets pick the first
            // and return it
            (Err(e), Err(_)) => Err(e),
        }
    }

    /// Waits for the next Ethereum block to be produced
    pub async fn wait_for_next_block(&self, timeout: Duration) -> Result<(), Web3Error> {
        let start = Instant::now();
        let mut last_height: Option<Uint256> = None;
        while Instant::now() - start < timeout {
            match (self.eth_block_number().await, last_height.clone()) {
                (Ok(n), None) => last_height = Some(n),
                (Ok(block_height), Some(last_height)) => {
                    if block_height > last_height {
                        return Ok(());
                    }
                }
                // errors should not exit early
                (Err(_), _) => {}
            }
        }
        Err(Web3Error::NoBlockProduced { time: timeout })
    }
}
struct SimulatedGas {
    limit: Uint256,
    price: Uint256,
}

#[tokio::test]
async fn test_chain_id() {
    let web3 = Web3::new("https://eth.althea.net", Duration::from_secs(5));
    let web3_xdai = Web3::new("https://dai.althea.net", Duration::from_secs(5));

    assert_eq!(Some(Uint256::from(1u8)), web3.eth_chainid().await.unwrap());
    assert_eq!(
        Some(Uint256::from(100u8)),
        web3_xdai.eth_chainid().await.unwrap()
    );
}

#[tokio::test]
async fn test_net_version() {
    let web3_xdai = Web3::new("https://dai.althea.net", Duration::from_secs(5));
    let web3 = Web3::new("https://eth.althea.net", Duration::from_secs(5));

    assert_eq!(1u64, web3.net_version().await.unwrap());
    assert_eq!(100u64, web3_xdai.net_version().await.unwrap());
}
#[ignore]
#[tokio::test]
async fn test_complex_response() {
    let web3 = Web3::new("https://eth.althea.net", Duration::from_secs(5));
    let txid1 = "0x8b9ef028f99016cd3cb8d4168df7491a0bf44f08b678d37f63ab61e782c500ab"
        .parse()
        .unwrap();

    let val = web3.eth_get_transaction_by_hash(txid1).await;
    let val = val.expect("tokio failure");
    let response = val.expect("Failed to parse transaction response");
    assert!(response.block_number.unwrap() > 10u32.into());
}

#[tokio::test]
async fn test_transaction_count_response() {
    let web3 = Web3::new("https://eth.althea.net", Duration::from_secs(5));
    let address: Address = "0x04668ec2f57cc15c381b461b9fedab5d451c8f7f"
        .parse()
        .unwrap();

    let val = web3.eth_get_transaction_count(address).await;
    let val = val.unwrap();
    assert!(val > 0u32.into());
}

<<<<<<< HEAD
#[tokio::test]
async fn test_block_response() {
    let web3 = Web3::new("https://eth.altheamesh.com", Duration::from_secs(5));

    let val = web3.eth_get_latest_block().await;
    eprintln!("{:?}", val);
    let val = val.expect("tokio failure");
    assert!(val.number > 10u32.into());

    let val = web3.eth_get_latest_block_full().await;
    let val = val.expect("tokio failure");
    assert!(val.number > 10u32.into());
=======
#[test]
fn test_block_response() {
    use actix::System;
    let runner = System::new();
    let web3 = Web3::new("https://eth.althea.net", Duration::from_secs(5));
    runner.block_on(async move {
        let val = web3.eth_get_latest_block().await;
        let val = val.expect("Actix failure");
        assert!(val.number > 10u32.into());

        let val = web3.eth_get_latest_block_full().await;
        let val = val.expect("Actix failure");
        assert!(val.number > 10u32.into());
    });
>>>>>>> 47e823f5
}

#[tokio::test]
async fn test_dai_block_response() {
    let web3 = Web3::new("https://dai.althea.net", Duration::from_secs(5));
<<<<<<< HEAD

    let val = web3.xdai_get_latest_block().await;
    let val = val.expect("tokio failure");
    assert!(val.number > 10u32.into());
}

#[tokio::test]
async fn test_request_timeout() {
    // we're impatient, wait only 1 millisecond
    let web3 = Web3::new("https://dai.althea.net", Duration::from_millis(1));

    let val = web3.xdai_get_latest_block().await;
    assert!(val.is_err());
=======
    runner.block_on(async move {
        let val = web3.xdai_get_latest_block().await;
        let val = val.expect("Actix failure");
        assert!(val.number > 10u32.into());
    });
}

/// Testing all function that involve a syncing node check
#[ignore]
#[test]
fn test_syncing_check_functions() {
    use actix::System;
    let runner = System::new();
    ////// TEST ON NON SYNCING BLOCK
    let web3 = Web3::new("https://dai.althea.net", Duration::from_secs(5));
    ////// TEST ON SYNCING BLOCK
    //let web3 = Web3::new("http://127.0.0.1:8545", Duration::from_secs(5));
    runner.block_on(async move {
        let random_address = "0xE04b765c6Ffcc5981DDDcf7e6E2c9E7DB634Df72";
        let val = web3
            .eth_get_balance(Address::parse_and_validate(random_address).unwrap())
            .await;
        println!("{:?}", val);

        let val = web3
            .eth_get_transaction_count(Address::parse_and_validate(random_address).unwrap())
            .await;
        println!("{:?}", val);

        let val = web3.eth_block_number().await;
        println!("{:?}", val);

        let val = web3.eth_synced_block_number().await;
        println!("{:?}", val);

        let val = web3.eth_gas_price().await;
        println!("{:?}", val);

        //// CHECK THAT when using syncing block, we retrieve a synced block without error
        // let val = web3.eth_get_block_by_number(4792816_u128.into()).await;
        // assert!(!val.is_err());

        // let val = web3.eth_get_block_by_number(4792815_u128.into()).await;
        // assert!(!val.is_err());

        // let val = web3.eth_get_block_by_number(8792900_u128.into()).await;
        // assert!(val.is_err());
        // /////////

        let val = web3
            .eth_get_block_by_number(web3.eth_block_number().await.unwrap())
            .await;
        println!("{:?}", val);

        #[allow(unused_variables)]
        let val = web3.eth_get_block_by_number(20000000_u128.into()).await;
        //println!("{:?}", val);

        #[allow(unused_variables)]
        let val = web3
            .eth_get_concise_block_by_number(web3.eth_block_number().await.unwrap())
            .await;
        //println!("{:?}", val);

        let val = web3
            .eth_get_concise_block_by_number(web3.eth_block_number().await.unwrap() + 1_u128.into())
            .await;
        println!("{:?}", val);

        #[allow(unused_variables)]
        let val = web3.eth_get_latest_block().await;
        //println!("{:?}", val);
    });
>>>>>>> 47e823f5
}<|MERGE_RESOLUTION|>--- conflicted
+++ resolved
@@ -797,10 +797,9 @@
     assert!(val > 0u32.into());
 }
 
-<<<<<<< HEAD
 #[tokio::test]
 async fn test_block_response() {
-    let web3 = Web3::new("https://eth.altheamesh.com", Duration::from_secs(5));
+    let web3 = Web3::new("https://eth.althea.net", Duration::from_secs(5));
 
     let val = web3.eth_get_latest_block().await;
     eprintln!("{:?}", val);
@@ -810,28 +809,11 @@
     let val = web3.eth_get_latest_block_full().await;
     let val = val.expect("tokio failure");
     assert!(val.number > 10u32.into());
-=======
-#[test]
-fn test_block_response() {
-    use actix::System;
-    let runner = System::new();
-    let web3 = Web3::new("https://eth.althea.net", Duration::from_secs(5));
-    runner.block_on(async move {
-        let val = web3.eth_get_latest_block().await;
-        let val = val.expect("Actix failure");
-        assert!(val.number > 10u32.into());
-
-        let val = web3.eth_get_latest_block_full().await;
-        let val = val.expect("Actix failure");
-        assert!(val.number > 10u32.into());
-    });
->>>>>>> 47e823f5
 }
 
 #[tokio::test]
 async fn test_dai_block_response() {
     let web3 = Web3::new("https://dai.althea.net", Duration::from_secs(5));
-<<<<<<< HEAD
 
     let val = web3.xdai_get_latest_block().await;
     let val = val.expect("tokio failure");
@@ -845,79 +827,4 @@
 
     let val = web3.xdai_get_latest_block().await;
     assert!(val.is_err());
-=======
-    runner.block_on(async move {
-        let val = web3.xdai_get_latest_block().await;
-        let val = val.expect("Actix failure");
-        assert!(val.number > 10u32.into());
-    });
-}
-
-/// Testing all function that involve a syncing node check
-#[ignore]
-#[test]
-fn test_syncing_check_functions() {
-    use actix::System;
-    let runner = System::new();
-    ////// TEST ON NON SYNCING BLOCK
-    let web3 = Web3::new("https://dai.althea.net", Duration::from_secs(5));
-    ////// TEST ON SYNCING BLOCK
-    //let web3 = Web3::new("http://127.0.0.1:8545", Duration::from_secs(5));
-    runner.block_on(async move {
-        let random_address = "0xE04b765c6Ffcc5981DDDcf7e6E2c9E7DB634Df72";
-        let val = web3
-            .eth_get_balance(Address::parse_and_validate(random_address).unwrap())
-            .await;
-        println!("{:?}", val);
-
-        let val = web3
-            .eth_get_transaction_count(Address::parse_and_validate(random_address).unwrap())
-            .await;
-        println!("{:?}", val);
-
-        let val = web3.eth_block_number().await;
-        println!("{:?}", val);
-
-        let val = web3.eth_synced_block_number().await;
-        println!("{:?}", val);
-
-        let val = web3.eth_gas_price().await;
-        println!("{:?}", val);
-
-        //// CHECK THAT when using syncing block, we retrieve a synced block without error
-        // let val = web3.eth_get_block_by_number(4792816_u128.into()).await;
-        // assert!(!val.is_err());
-
-        // let val = web3.eth_get_block_by_number(4792815_u128.into()).await;
-        // assert!(!val.is_err());
-
-        // let val = web3.eth_get_block_by_number(8792900_u128.into()).await;
-        // assert!(val.is_err());
-        // /////////
-
-        let val = web3
-            .eth_get_block_by_number(web3.eth_block_number().await.unwrap())
-            .await;
-        println!("{:?}", val);
-
-        #[allow(unused_variables)]
-        let val = web3.eth_get_block_by_number(20000000_u128.into()).await;
-        //println!("{:?}", val);
-
-        #[allow(unused_variables)]
-        let val = web3
-            .eth_get_concise_block_by_number(web3.eth_block_number().await.unwrap())
-            .await;
-        //println!("{:?}", val);
-
-        let val = web3
-            .eth_get_concise_block_by_number(web3.eth_block_number().await.unwrap() + 1_u128.into())
-            .await;
-        println!("{:?}", val);
-
-        #[allow(unused_variables)]
-        let val = web3.eth_get_latest_block().await;
-        //println!("{:?}", val);
-    });
->>>>>>> 47e823f5
 }