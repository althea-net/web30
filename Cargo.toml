--- conflicted
+++ resolved
@@ -4,13 +4,8 @@
 edition = "2021"
 license = "Apache-2.0"
 name = "web30"
-<<<<<<< HEAD
 repository = "https://github.com/onomyprotocol/web30.git"
 version = "0.18.0"
-=======
-repository = "https://github.com/althea-net/web30"
-version = "0.18"
->>>>>>> 37c4d689
 
 [dependencies]
 clarity = "0.5"
